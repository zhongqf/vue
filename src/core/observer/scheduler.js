/* @flow */

import type Watcher from './watcher'
import config from '../config'
import { callHook, activateChildComponent } from '../instance/lifecycle'

import {
  warn,
  nextTick,
  devtools,
  handleError
} from '../util/index'

export const MAX_UPDATE_COUNT = 100

const queue: Array<Watcher> = []
const activatedChildren: Array<Component> = []
let has: { [key: number]: ?true } = {}
let circular: { [key: number]: number } = {}
let waiting = false
let flushing = false
let insideRun = false
let index = 0
const afterFlushCallbacks: Array<Function> = []

/**
 * Reset the scheduler's state.
 */
function resetSchedulerState () {
<<<<<<< HEAD
  queue.length = activatedChildren.length = 0
=======
  // if we got to the end of the queue, we can just empty the queue
  if (index === queue.length) {
    queue.length = 0
  // else, we only remove watchers we ran
  } else {
    queue.splice(0, index)
  }
>>>>>>> 078d2bb3
  has = {}
  if (process.env.NODE_ENV !== 'production') {
    circular = {}
  }
  waiting = flushing = false
}

/**
 * Flush the queue and run the watchers.
 */
function flushSchedulerQueue (maxUpdateCount?: number) {
  if (flushing) {
    throw new Error('Cannot flush while already flushing.')
  }

  if (insideRun) {
    throw new Error('Cannot flush while running a watcher.')
  }

  maxUpdateCount = maxUpdateCount || config._maxUpdateCount

  flushing = true
<<<<<<< HEAD
  let watcher, id

  // Sort queue before flush.
  // This ensures that:
  // 1. Components are updated from parent to child. (because parent is always
  //    created before the child)
  // 2. A component's user watchers are run before its render watcher (because
  //    user watchers are created before the render watcher)
  // 3. If a component is destroyed during a parent component's watcher run,
  //    its watchers can be skipped.
  queue.sort((a, b) => a.id - b.id)

  // do not cache length because more watchers might be pushed
  // as we run existing watchers
  for (index = 0; index < queue.length; index++) {
    watcher = queue[index]
    id = watcher.id
    has[id] = null
    watcher.run()
    // in dev build, check and stop circular updates.
    if (process.env.NODE_ENV !== 'production' && has[id] != null) {
      circular[id] = (circular[id] || 0) + 1
      if (circular[id] > MAX_UPDATE_COUNT) {
        warn(
          'You may have an infinite update loop ' + (
            watcher.user
              ? `in watcher with expression "${watcher.expression}"`
              : `in a component render function.`
          ),
          watcher.vm
        )
        break
=======
  let watcher, id, vm, hookIndex

  // a watcher's run can throw
  try {
    // Sort queue before flush.
    // This ensures that:
    // 1. Components are updated from parent to child. (because parent is always
    //    created before the child)
    // 2. A component's user watchers are run before its render watcher (because
    //    user watchers are created before the render watcher)
    // 3. If a component is destroyed during a parent component's watcher run,
    //    its watchers can be skipped.
    queue.sort((a, b) => a.id - b.id)

    index = 0
    while (queue.length - index || afterFlushCallbacks.length) {
      // do not cache length because more watchers might be pushed
      // as we run existing watchers
      for (; index < queue.length; index++) {
        watcher = queue[index]
        id = watcher.id
        has[id] = null
        watcher.run()
        // in dev build, check and stop circular updates.
        if (process.env.NODE_ENV !== 'production' && has[id] != null) {
          circular[id] = (circular[id] || 0) + 1
          if (circular[id] > maxUpdateCount) {
            warn(
              'You may have an infinite update loop ' + (
                watcher.user
                  ? `in watcher with expression "${watcher.expression}"`
                  : `in a component render function.`
              ),
              watcher.vm
            )
            // to remove the whole current queue
            index = queue.length
            break
          }
        }
      }

      if (afterFlushCallbacks.length) {
        // call one afterFlush callback, which may queue more watchers
        // TODO: Optimize to not modify array at every run.
        const func = afterFlushCallbacks.shift()
        try {
          func()
        } catch (e) {
          handleError(e, null, `Error in an after flush callback.`)
        }
>>>>>>> 078d2bb3
      }
    }
  } finally {
    // reset scheduler before updated hook called
    hookIndex = index
    const oldQueue = queue.slice(0, hookIndex)
    resetSchedulerState()

<<<<<<< HEAD
  // keep copies of post queues before resetting state
  const activatedQueue = activatedChildren.slice()
  const updatedQueue = queue.slice()

  resetSchedulerState()

  // call component updated and activated hooks
  callActivatedHooks(activatedQueue)
  callUpdateHooks(updatedQueue)
=======
    // call updated hooks
    while (hookIndex--) {
      watcher = oldQueue[hookIndex]
      vm = watcher.vm
      if (vm._watcher === watcher && vm._isMounted) {
        callHook(vm, 'updated')
      }
    }

    // devtool hook
    /* istanbul ignore if */
    if (devtools && config.devtools) {
      devtools.emit('flush')
    }
  }
}
>>>>>>> 078d2bb3

/**
 * Queue the flush.
 */
function requireFlush () {
  if (!waiting) {
    waiting = true
    nextTick(flushSchedulerQueue)
  }
}

function callUpdateHooks (queue) {
  let i = queue.length
  while (i--) {
    const watcher = queue[i]
    const vm = watcher.vm
    if (vm._watcher === watcher && vm._isMounted) {
      callHook(vm, 'updated')
    }
  }
}

/**
 * Queue a kept-alive component that was activated during patch.
 * The queue will be processed after the entire tree has been patched.
 */
export function queueActivatedComponent (vm: Component) {
  // setting _inactive to false here so that a render function can
  // rely on checking whether it's in an inactive tree (e.g. router-view)
  vm._inactive = false
  activatedChildren.push(vm)
}

function callActivatedHooks (queue) {
  for (let i = 0; i < queue.length; i++) {
    queue[i]._inactive = true
    activateChildComponent(queue[i], true /* true */)
  }
}

/**
 * Push a watcher into the watcher queue.
 * Jobs with duplicate IDs will be skipped unless it's
 * pushed when the queue is being flushed.
 */
export function queueWatcher (watcher: Watcher) {
  const id = watcher.id
  if (has[id] == null) {
    has[id] = true
    if (!flushing) {
      queue.push(watcher)
    } else {
      // if already flushing, splice the watcher based on its id
      // if already past its id, it will be run next immediately.
      let i = queue.length - 1
      while (i >= 0 && queue[i].id > watcher.id) {
        i--
      }
      queue.splice(Math.max(i, index) + 1, 0, watcher)
    }
    requireFlush()
  }
}

/**
 * Schedules a function to be called after the next flush, or later in the
 * current flush if one is in progress, after all watchers have been rerun.
 * The function will be run once and not on subsequent flushes unless
 * `afterFlush` is called again.
 */
export function afterFlush (f: Function) {
  afterFlushCallbacks.push(f)
  requireFlush()
}

/**
 * Forces a synchronous flush.
 */
export function forceFlush (maxUpdateCount?: number) {
  flushSchedulerQueue(maxUpdateCount)
}

/**
 * Used in watchers to wrap provided getters to set scheduler flags.
 */
export function wrapWatcherGetter (f: Function): Function {
  return function (/* args */) {
    const previousInsideRun = insideRun
    insideRun = true
    try {
      return f.apply(this, arguments)
    } finally {
      insideRun = previousInsideRun
    }
  }
}<|MERGE_RESOLUTION|>--- conflicted
+++ resolved
@@ -27,17 +27,14 @@
  * Reset the scheduler's state.
  */
 function resetSchedulerState () {
-<<<<<<< HEAD
-  queue.length = activatedChildren.length = 0
-=======
   // if we got to the end of the queue, we can just empty the queue
   if (index === queue.length) {
-    queue.length = 0
+  queue.length = activatedChildren.length = 0
   // else, we only remove watchers we ran
   } else {
     queue.splice(0, index)
-  }
->>>>>>> 078d2bb3
+    activatedChildren.splice(0, index)
+  }
   has = {}
   if (process.env.NODE_ENV !== 'production') {
     circular = {}
@@ -46,9 +43,9 @@
 }
 
 /**
- * Flush the queue and run the watchers.
- */
-function flushSchedulerQueue (maxUpdateCount?: number) {
+ * Flush both queues and run the watchers.
+ */
+function flushSchedulerQueue () {
   if (flushing) {
     throw new Error('Cannot flush while already flushing.')
   }
@@ -57,44 +54,9 @@
     throw new Error('Cannot flush while running a watcher.')
   }
 
-  maxUpdateCount = maxUpdateCount || config._maxUpdateCount
-
   flushing = true
-<<<<<<< HEAD
   let watcher, id
-
-  // Sort queue before flush.
-  // This ensures that:
-  // 1. Components are updated from parent to child. (because parent is always
-  //    created before the child)
-  // 2. A component's user watchers are run before its render watcher (because
-  //    user watchers are created before the render watcher)
-  // 3. If a component is destroyed during a parent component's watcher run,
-  //    its watchers can be skipped.
-  queue.sort((a, b) => a.id - b.id)
-
-  // do not cache length because more watchers might be pushed
-  // as we run existing watchers
-  for (index = 0; index < queue.length; index++) {
-    watcher = queue[index]
-    id = watcher.id
-    has[id] = null
-    watcher.run()
-    // in dev build, check and stop circular updates.
-    if (process.env.NODE_ENV !== 'production' && has[id] != null) {
-      circular[id] = (circular[id] || 0) + 1
-      if (circular[id] > MAX_UPDATE_COUNT) {
-        warn(
-          'You may have an infinite update loop ' + (
-            watcher.user
-              ? `in watcher with expression "${watcher.expression}"`
-              : `in a component render function.`
-          ),
-          watcher.vm
-        )
-        break
-=======
-  let watcher, id, vm, hookIndex
+  let hookIndex
 
   // a watcher's run can throw
   try {
@@ -120,7 +82,7 @@
         // in dev build, check and stop circular updates.
         if (process.env.NODE_ENV !== 'production' && has[id] != null) {
           circular[id] = (circular[id] || 0) + 1
-          if (circular[id] > maxUpdateCount) {
+          if (circular[id] > MAX_UPDATE_COUNT) {
             warn(
               'You may have an infinite update loop ' + (
                 watcher.user
@@ -145,34 +107,22 @@
         } catch (e) {
           handleError(e, null, `Error in an after flush callback.`)
         }
->>>>>>> 078d2bb3
       }
     }
   } finally {
+
+    // keep copies of post queues before resetting state
+    const activatedQueue = activatedChildren.slice()
     // reset scheduler before updated hook called
     hookIndex = index
-    const oldQueue = queue.slice(0, hookIndex)
+    const updatedQueue = queue.slice(0, hookIndex)
+
     resetSchedulerState()
 
-<<<<<<< HEAD
-  // keep copies of post queues before resetting state
-  const activatedQueue = activatedChildren.slice()
-  const updatedQueue = queue.slice()
-
-  resetSchedulerState()
-
-  // call component updated and activated hooks
-  callActivatedHooks(activatedQueue)
-  callUpdateHooks(updatedQueue)
-=======
-    // call updated hooks
-    while (hookIndex--) {
-      watcher = oldQueue[hookIndex]
-      vm = watcher.vm
-      if (vm._watcher === watcher && vm._isMounted) {
-        callHook(vm, 'updated')
-      }
-    }
+
+      // call component updated and activated hooks
+    callActivatedHooks(activatedQueue)
+    callUpdateHooks(updatedQueue)
 
     // devtool hook
     /* istanbul ignore if */
@@ -181,7 +131,6 @@
     }
   }
 }
->>>>>>> 078d2bb3
 
 /**
  * Queue the flush.
